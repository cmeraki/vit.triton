import sys
import math
import torch
import pandas as pd
from torch import nn
from typing import Optional
from loguru import logger

from .load_weights import transfer_pretrained_weights
from .kernels import (
    matmul,
    softmax,
    add,
    matmul3,
    LayerNormTriton,
    Conv2DTriton
)

logger.remove()
logger.add(sys.stdout, format="[{time: YYYY-MM-DD HH:mm:ss} {level}] {message}", level="INFO")

device = 'cuda:0'
dtype = torch.float32

class LinearWithBias(nn.Module):
    def __init__(self, input_dim: int, output_dim: int, activation: Optional[str] = None):
        super().__init__()

        self.weight = nn.Parameter(torch.zeros(input_dim, output_dim))
        self.bias = nn.Parameter(torch.zeros(output_dim))
        self.activation = activation

    ##@tensor_info('linear')
    def forward(self, x) -> torch.Tensor:
        return matmul(x, self.weight, self.bias, self.activation)


class SelfAttention(nn.Module):
    def __init__(
        self,
        d_in: int,
        d_out: int,
        dropout: int = 0, #TODO: P1 Add dropout support, currently ViT does not have dropout, so not adding it
    ):
        super().__init__()
        self.d_in = d_in
        self.d_out = d_out

        # Merging all 3 projections into one
        self.qkv = LinearWithBias(self.d_in, 3*d_out)

    #@tensor_info('self-attn')
    def forward(self, x: torch.Tensor) -> torch.Tensor:

        # All three are B x N x 3d_out
        qkv_proj = self.qkv(x)
        # Split back into Q, K, V
        q = qkv_proj[:, :, :self.d_out].contiguous()
        k = qkv_proj[:, :, self.d_out:2*self.d_out]
        v = qkv_proj[:, :, 2*self.d_out:3*self.d_out].contiguous()

        # Inputs are B x N x d_out, B x d_out x N
        # Output is B x N x N
        k = k.transpose(1, 2).contiguous()
        attn_scores = matmul3(q, k, apply_scaling=True, scale_factor=1/math.sqrt(self.d_out))
        attn_scores = softmax(attn_scores)

        # Inputs are B x N x N, B x N x d_out
        # Output is B x N x d_out
        context_vec = matmul3(attn_scores, v)

        return context_vec


class MultiHeadAttention(nn.Module):
    def __init__(
        self,
        num_heads: int,
        d_in: int,
        d_out: int,
    ):
        super().__init__()

        assert d_in%num_heads == 0, f'Input dimension should be equally divided amongst all heads. d_in%num_heads needs to be 0. Current: {d_in%num_heads}'
        assert d_in/num_heads == d_out, f'`d_out` is not equal to `d_in/num_heads`. Current: {d_in/num_heads}, {d_out}'

        self.num_heads = num_heads
        self.d_in = d_in
        self.d_out = d_out

        self.attention = SelfAttention(d_in, d_in)
        self.output = LinearWithBias(self.d_in, self.d_in)

    #@tensor_info('mha')
    def forward(self, x: torch.Tensor) -> torch.Tensor:
        # B x N x d_in
        attn_output = self.attention(x)

        return self.output(attn_output)


class Transformer(nn.Module):
    def __init__(
        self,
        num_heads: int,
        d_in: int,
        d_out: int
    ):
        super().__init__()
        self.num_heads = num_heads
        self.d_in = d_in
        self.d_out = d_out

        self.layernorm_before = LayerNormTriton(self.d_in, eps=1e-12)
        self.attention = MultiHeadAttention(self.num_heads, self.d_in, self.d_out)
        self.intermediate = LinearWithBias(self.d_in, 4*self.d_in, activation='gelu')
        self.output = LinearWithBias(4*self.d_in, self.d_in)
        self.layernorm_after = LayerNormTriton(self.d_in, eps=1e-12)

    #@tensor_info('transformer')
    def forward(self, x):
        # B x N x D_out
        attn = self.attention(
            self.layernorm_before(x)
        )

        # First residual connection
        res = add(attn, x)

        out = self.layernorm_after(res)
        out = self.intermediate(out)
        out = self.output(out)

        # Skip connection
        out = add(out, res)

        return out


class Encoder(nn.Module):
    def __init__(self, num_layers:int, num_heads: int, hidden_dim: int, d_out: int):
        super().__init__()

        self.num_layers = num_layers
        self.num_heads = num_heads
        self.hidden_dim = hidden_dim
        self.d_out = d_out

        self.layer = nn.ModuleList(
            Transformer(num_heads=self.num_heads, d_in=self.hidden_dim, d_out=d_out) for _ in range(self.num_layers)
        )

    #@tensor_info('encoder')
    def forward(self, x) -> torch.Tensor:
        for layer in self.layer:
            x = layer(x)

        return x


class Embeddings(nn.Module):
    def __init__(self, patch_size, num_patches, patch_dim, hidden_dim):
        super().__init__()

        self.patch_size = patch_size

        self.cls_token = nn.Parameter(torch.zeros((1, 1, hidden_dim)))
        self.position_embeddings = nn.Parameter(torch.zeros(1, num_patches+1, hidden_dim))
        self.projection = Conv2DTriton(
            in_channels=3,
            out_channels=patch_dim,
            kernel_size=(self.patch_size, self.patch_size)
        )

    #@tensor_info('embedding')
    def forward(self, x) -> torch.Tensor:
        # Input processing
        x = self.projection(x)
        # See: https://github.com/huggingface/transformers/blob/main/src/transformers/models/vit/modeling_vit.py#L175
        x = x.flatten(2).transpose(1, 2)

        batch_size = x.shape[0]
        cls_token = self.cls_token.expand(batch_size, -1, -1)

        x = torch.cat([cls_token, x], 1)

        # TODO: P1 Handle brodcast additions in `add`` kernel
        return x + self.position_embeddings


class VIT(nn.Module):
    def __init__(
        self,
        height: int,
        width: int,
        channels: int,
        patch_size: int,
        hidden_dim: int,
        num_heads: int,
        num_layers: int
    ):
        super().__init__()

        assert height == width, "Height and width should be the same"
        assert height % patch_size == 0, "Height should be divisible by the patch size"
        assert width % patch_size == 0, "Width should be divisible by the patch size"

        self.height = height
        self.width = width
        self.channels = channels
        self.patch_size = patch_size
        self.hidden_dim = hidden_dim
        self.num_heads = num_heads
        self.num_layers = num_layers

        assert self.hidden_dim % self.num_heads == 0, f"Hidden dimension should be divisible by number of heads, provided: {self.hidden_dim} {self.num_heads}"

        num_patches = (self.height//self.patch_size) * (self.width//self.patch_size)
        patch_dim = self.patch_size*self.patch_size*self.channels
        d_out = int(self.hidden_dim/self.num_heads)


        # Layers initialization
        self.embeddings = Embeddings(patch_size=self.patch_size, num_patches=num_patches, patch_dim=patch_dim, hidden_dim=self.hidden_dim)
        self.encoder = Encoder(num_layers=self.num_layers, num_heads=self.num_heads, hidden_dim=self.hidden_dim, d_out=d_out)
        self.layernorm = LayerNormTriton(dim=self.hidden_dim, eps=1e-12)

    def forward(self, x):
        assert x.shape[1:] == (3, self.height, self.width), f"Image size {x.shape[1:]} not matching with the model input size: {3, self.height, self.width}"

        x = self.embeddings(x)
        x = self.encoder(x)
        x = self.layernorm(x)

        return x


if __name__ == '__main__':
    from transformers import ViTConfig, ViTModel

    model_id = 'google/vit-base-patch16-224'
    vit_config = ViTConfig(model_id)

    height, width, channels = vit_config.image_size, vit_config.image_size, vit_config.num_channels
    patch_size = vit_config.patch_size
    hidden_dim = 768
    num_heads = vit_config.num_attention_heads
    num_layers = vit_config.num_hidden_layers

    model: nn.Module = VIT(
        height=height,
        width=width,
        channels=channels,
        patch_size=patch_size,
        hidden_dim=hidden_dim,
        num_heads=num_heads,
        num_layers=num_layers
    )
    model.to(device=device, dtype=dtype)

    pretrained_model = ViTModel.from_pretrained(model_id, add_pooling_layer=False)
    pretrained_model.to(device, dtype)
    pretrained_model.eval()

    model = transfer_pretrained_weights(
        pretrained_model=pretrained_model,
        custom_model=model
    )

<<<<<<< HEAD
    # Torch's way of benchmarking
=======
    """
>>>>>>> 58689bfb
    from .utils import benchmark
    batch_sizes = [1, 8, 32, 64, 128, 256]
    results = []

    for result in benchmark(pretrained_model, model, batch_sizes=batch_sizes):
        print(f'Batchsize: {result[0]}\tHF Median time: {result[1]}\tTriton Median time: {result[2]}\tRatio: {result[2]/result[1]}')
        results.append(result)

    results_df = pd.DataFrame(results, columns=['Batch Size', 'HF median time', 'Triton median time'])

    results_df.to_csv('./benchmarks/model/benchmark.csv', index=False)

    # Triton's way of benchmarking
    """
    import triton
    @triton.testing.perf_report(
        triton.testing.Benchmark(
            x_names=['batch_size'],
            x_vals=[1, 2, 4, 8, 16, 24, 32, 48, 64],
            line_arg='provider',
            line_vals=['triton', 'hf'],
            line_names=['Triton', 'Huggingface'],
            styles=[('blue', '-'), ('green', '-')],
            ylabel='Time (ms)',
            plot_name='benchmark_vit',
            args={'model1': model, 'model2': pretrained_model}
        )
    )
    def benchmark(batch_size, model1, model2, provider):
        quantiles = [0.5, 0.2, 0.8]
        inp = torch.randn((batch_size, 3, 224, 224), device='cuda', dtype=torch.float32)

        logger.info(f'Benchmarking for batch size: {batch_size} and provider: {provider}')

        if provider == 'triton':
            ms, min_ms, max_ms = triton.testing.do_bench(lambda: model1(inp), quantiles=quantiles) 
        if provider == 'hf':
            ms, min_ms, max_ms = triton.testing.do_bench(lambda: model2(inp), quantiles=quantiles)
        
        return ms, min_ms, max_ms

    benchmark.run(
        # show_plots=True,
        print_data=True,
        save_path='./benchmarks/model/'
    )<|MERGE_RESOLUTION|>--- conflicted
+++ resolved
@@ -267,11 +267,7 @@
         custom_model=model
     )
 
-<<<<<<< HEAD
     # Torch's way of benchmarking
-=======
-    """
->>>>>>> 58689bfb
     from .utils import benchmark
     batch_sizes = [1, 8, 32, 64, 128, 256]
     results = []
@@ -285,7 +281,7 @@
     results_df.to_csv('./benchmarks/model/benchmark.csv', index=False)
 
     # Triton's way of benchmarking
-    """
+
     import triton
     @triton.testing.perf_report(
         triton.testing.Benchmark(
